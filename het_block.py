--- conflicted
+++ resolved
@@ -202,7 +202,7 @@
         # report all other inputs as well
         report = {k: kwargs[k] for k in self.all_inputs - self.inputs_p if k in kwargs}
 
-        return {**sspol, **aggs, **report, 'Pi': kwargs[self.exogenous].copy(), 'D': D}
+        return {**sspol, **aggs, **report, 'Pi': Pi, 'D': D}
 
     def td(self, ss, monotonic=False, returnindividual=False, **kwargs):
         """Evaluate dynamics for hetblock given dynamic paths for inputs in kwargs,
@@ -210,10 +210,10 @@
         is constant at ss value).
 
         If monotonic=True, use faster interpolation method for policies against grid,
-        otherwise use slower interpolation. 
+        otherwise use slower interpolation.
 
         Do not return full individual outputs and distribution unless returnindividual=True.
-        
+
         Cannot alter Markov transition matrix or grid for now."""
 
         # infer T from kwargs, check that all shocks have same length
@@ -235,7 +235,7 @@
         for t in reversed(range(T)):
             # be careful: if you include vars from self.backward variables in kwargs, agents will use them!
             backdict.update({k: v[t,...] for k, v in kwargs.items()})
-            individual = {k: v for k, v in zip(self.all_outputs_order, 
+            individual = {k: v for k, v in zip(self.all_outputs_order,
                                     self.back_step_fun(**self.make_inputs(backdict)))}
             backdict.update({k: individual[k] for k in self.backward})
             for k in self.non_back_outputs:
@@ -255,7 +255,7 @@
 
             # step forward
             D_path[t+1, ...]= self.forward_step(D_path[t, ...], Pi_T, sspol_i, sspol_pi)
-        
+
         # obtain aggregates of all outputs, made uppercase
         aggregates = {k.upper(): utils.fast_aggregate(D_path, individual_paths[k]) for k in self.non_back_outputs}
 
@@ -364,13 +364,8 @@
         return curlyPs
 
     def all_Js(self, ss, T, shock_dict, desired_outputs, h=1E-4):
-<<<<<<< HEAD
         # preliminary a: obtain ss inputs and other info, run once to get baseline for numerical differentiation
-        ssin_dict = self.make_ss_inputs(ss)
-=======
-        # preliminary a: obtain steady-state inputs and other info, run once to get baseline for numerical differentiation
         ssin_dict = self.make_inputs(ss)
->>>>>>> eb43e94f
         Pi = ss[self.exogenous]
         Pi_T = Pi.T.copy()
         grid = {k: ss[k+'_grid'] for k in self.policy}
@@ -411,6 +406,7 @@
     def decorator(back_step_fun):
         return HetBlock(back_step_fun, exogenous, policy, backward)
     return decorator
+
 
 """OLD JACOBIAN CODE BEGINS HERE"""
 
